#!/usr/bin/python
# -*- coding: utf-8 -*- 

'''
This implements the side-topic model where

 * Topics are defined as a function of a side-information vector x and
   a matrix A
 * A is in turn defined as the product U Y with Y having a zero mean
   normal distribution
 * The same covariance parameter is shared between the prior distributions
   of Y, A and theta_d, where the latter is the topic distribution for
   document d. Working through the math shows this is also the row-cov
   for the variational posteriors of A and Y

Created on 29 Jun 2013

@author: bryanfeeney
'''

from math import log
from math import e
import numpy as np
import scipy.linalg as la
import scipy.sparse as ssp
import numpy.random as rd

from util.overflow_safe import safe_log, safe_log_one_plus_exp_of
from util.array_utils import normalizerows_ip
from model.sidetopic_uyv import DTYPE, LOG_2PI, LOG_2PI_E, _quickPrintElbo, \
    VbSideTopicModelState,  VbSideTopicQueryState, \
    log_likelihood, plot_bound, query, negJakkola, deriveXi, \
    sparseScalarProductOfDot, sparseScalarQuotientOfDot

from model.sidetopic_uyv import varBound as varBoundUyv
from model.sidetopic_uyv import newVbModelState as newVbModelStateUyv
from util.vectrans import vec, vec_transpose, vec_transpose_csr, sp_vec_trans_matrix

from numba import autojit

# TODO Consider using numba for autojit (And jit with local types)
# TODO Investigate numba structs as an alternative to namedtuples
# TODO Make random() stuff predictable, either by incorporating a RandomState instance into model parameters
#      or calling a global rd.seed(0xC0FFEE) call.
# TODO Sigma and Tau optimisation is hugely expensive, not only because of their own updates,
#      but because were they fixed, we wouldn't need to do any updates for varA, which would save 
#      us from doing a FxF inverse at every iteration. 
# TODO varA is a huge, likely dense, FxF matrix
# TODO varV is a big, dense, PxP matrix...
# TODO Storing the vocab twice (vocab and lnVocab) is expensive
# TODO How slow is safe_log?
# TODO Eventually s just overflows
# TODO Sigma update causes NaNs in the variational-bound


# ==============================================================
# CODE
# ==============================================================



def train(modelState, X, W, iterations=10000, epsilon=0.001, logInterval = 0, plotInterval = 0, fastButInaccurate=False):
    '''
    Creates a new query state object for a topic model based on side-information. 
    This contains all those estimated parameters that are specific to the actual
    date being queried - this must be used in conjunction with a model state.
    
    The parameters are
    
    modelState - the model state with all the model parameters
    X          - the D x F matrix of side information vectors
    W          - the D x V matrix of word **count** vectors.
    iterations - how long to iterate for
    epsilon    - currently ignored, in future, allows us to stop early.
    logInterval  - the interval between iterations where we calculate and display
                   the log-likelihood bound
    plotInterval - the interval between iterations we we display the log-likelihood
                   bound values calcuated at each log-interval
    fastButInaccurate - if true, we may use a psedo-inverse instead of an inverse
                        when solving for Y when the true inverse is unavailable.
    
    This returns a tuple of new model-state and query-state. The latter object will
    contain X and W and also
    
    s      - A D-dimensional vector describing the offset in our bound on the true value of ln sum_k e^theta_dk 
    lxi    - A DxK matrix used in the above bound, containing the negative Jakkola function applied to the 
             quadratic term xi
    lambda - the topics we've inferred for the current batch of documents
    nu     - the variance of topics we've inferred (independent)
    '''
    # Unpack the model state tuple for ease of use and maybe speed improvements
    (K, Q, F, P, T, A, omA, Y, omY, sigY, sigT, U, V, vocab, tau, sigma) = (modelState.K, modelState.Q, modelState.F, modelState.P, modelState.T, modelState.A, modelState.varA, modelState.Y, modelState.omY, modelState.sigY, modelState.U, modelState.V, modelState.vocab, modelState.tau, modelState.sigma)
    
    mu0 = 0.0001
    
    if W.dtype.kind == 'i':      # for the sparseScalorQuotientOfDot() method to work
        W = W.astype(np.float32)
    
    # Get ready to plot the evolution of the likelihood
    if logInterval > 0:
        elbos = np.zeros((iterations / logInterval,))
        likes = np.zeros((iterations / logInterval,))
        iters = np.zeros((iterations / logInterval,))
    iters.fill(-1)
    
    # We'll need the total word count per doc, and total count of docs
    docLen = np.squeeze(np.asarray (W.sum(axis=1))) # Force to a one-dimensional array for np.newaxis trick to work
    D      = len(docLen)
    
    # No need to recompute this every time
    if X.dtype != DTYPE:
        X = X.astype (DTYPE)
    XTX = X.T.dot(X)
    
    # Identity matrices that occur
    I_P  = np.eye(P,P,     0, DTYPE)
    I_Q  = np.eye(Q,Q,     0, DTYPE)
    I_QP = np.eye(Q*P,Q*P, 0, DTYPE)
    I_F  = ssp.eye(F,F,    0, DTYPE, "csc") # X is CSR, XTX is consequently CSC, sparse inverse requires CSC
    T_QP = sp_vec_trans_matrix(Y.shape)
    
    # Assign initial values to the query parameters
    expLmda = np.exp(rd.random((D, K)).astype(DTYPE))
    nu   = np.ones((D, K), DTYPE)
    s    = np.zeros((D,), DTYPE)
    lxi  = negJakkola (np.ones((D,K), DTYPE))
    
    # If we don't bother optimising either tau or sigma we can just do all this here once only 
    tsq     = tau * tau;
    ssq     = sigma * sigma;
    overTsq = 1. / tsq
    overSsq = 1. / ssq
    overTsqSsq = 1./(tsq * ssq)
    
    # TODO the inverse being almost always dense means that it might
    # be faster to convert to dense and use the normal solver, despite
    # the size constraints.
#    varA = 1./K * sla.inv (overTsq * I_F + overSsq * XTX)
    tI_sXTX = (overTsq * I_F + overSsq * XTX).todense(); 
    omA = la.inv (tI_sXTX)
    scaledWordCounts = W.copy()
   
    for iteration in range(iterations):
        
        # =============================================================
        # E-Step
        #   Model dists are q(Theta|A;Lambda;nu) q(A|Y) q(Y) and q(Z)....
        #   Where lambda is the posterior mean of theta.
        # =============================================================
              
      
        # Y, sigY, omY
        #
        # If U'U is invertible, use inverse to convert Y to a Sylvester eqn
        # which has a much, much faster solver. Recall update for Y is of the form
        #   Y + AYB = C where A = U'U, B = V'V and C=U'AV
        # 
        VTV = V.T.dot(V)
        UTU = U.T.dot(U)
        
        sigy = la.inv(I_QP + overTsqSsq * np.kron(VTV, UTU))
        _quickPrintElbo ("E-Step: q(Y) [sigY]", iteration, X, W, K, Q, F, P, T, A, omA, Y, omY, sigY, sigT, U, V, vocab, tau, sigma, expLmda, nu, lxi, s, docLen)
        
<<<<<<< HEAD
        Y = overTsqSsq * sigy.dot(vec(U.T.dot(A).dot(V)))
        _quickPrintElbo ("E-Step: q(Y) [Mean]", iteration, X, W, K, Q, F, P, T, A, omA, Y, omY, sigY, sigT, U, V, vocab, tau, sigma, expLmda, nu, lxi, s, docLen)
=======
        Y = mu0 + np.reshape (overTsqSsq * sigy.dot(vec(U.T.dot(A).dot(V))), (Q,P), order='F')
        _quickPrintElbo ("E-Step: q(Y) [Mean]", iteration, X, W, K, Q, F, P, T, A, omA, Y, omY, sigY, U, V, vocab, tau, sigma, expLmda, nu, lxi, s, docLen)
>>>>>>> e204f487
        
        # A 
        #
        # So it's normally A = (UYV' + L'X) omA with omA = inv(t*I_F + s*XTX)
        #   so A inv(omA) = UYV' + L'X
        #   so inv(omA)' A' = VY'U' + X'L
        # at which point we can use a built-in solve
        #
#       A = (overTsq * U.dot(Y).dot(V.T) + X.T.dot(expLmda).T).dot(omA)
        lmda = np.log(expLmda, out=expLmda)
        A = la.solve(tI_sXTX, X.T.dot(lmda) + V.dot(Y.T).dot(U.T)).T
        np.exp(expLmda, out=expLmda)
        _quickPrintElbo ("E-Step: q(A)", iteration, X, W, K, Q, F, P, T, A, omA, Y, omY, sigY, sigT, U, V, vocab, tau, sigma, expLmda, nu, lxi, s, docLen)
       
        # lmda_dk, nu_dk, s_d, and xi_dk
        #
        XAT = X.dot(A.T)
        query (VbSideTopicModelState (K, Q, F, P, T, A, omA, Y, omY, sigY, sigT, U, V, vocab, tau, sigma), \
               X, W, \
               VbSideTopicQueryState(expLmda, nu, lxi, s, docLen), \
               scaledWordCounts=scaledWordCounts, \
               XAT = XAT, \
               iterations=10, \
               logInterval = 0, plotInterval = 0)
       
       
        # =============================================================
        # M-Step
        #    Parameters for the softmax bound: lxi and s
        #    The projection used for A: U and V
        #    The vocabulary : vocab
        #    The variances: tau, sigma
        # =============================================================
               
        # U
<<<<<<< HEAD
        # 
        U = A.dot(V).dot(Y.T).dot (la.inv( \
                Y.T.dot(U.T).dot(U).dot(Y) + \
        ))
        _quickPrintElbo ("M-Step: U", iteration, X, W, K, Q, F, P, T, A, omA, Y, omY, sigY, sigT, U, V, vocab, tau, sigma, expLmda, nu, lxi, s, docLen)

        # V
        # 
        V = A.T.dot(U).dot(Y).dot (la.inv(Y.T.dot(U.T).dot(U).dot(Y) + np.trace(sigY.dot(U.T).dot(U)) * omY))
        _quickPrintElbo ("M-Step: V", iteration, X, W, K, Q, F, P, T, A, omA, Y, omY, sigY, sigT, U, V, vocab, tau, sigma, expLmda, nu, lxi, s, docLen)
=======
        #
        try: 
            U = A.dot(V).dot(Y.T).dot (la.inv( \
                    Y.dot(V.T).dot(V).dot(Y.T) \
                    + (vec_transpose_csr(T_QP, P).T.dot(np.kron(I_QP, VTV)).dot(vec_transpose(T_QP.dot(sigy), P))).T
            ))
        except np.linalg.linalg.LinAlgError as e:
            print(str(e))
            print ("Ruh-ro")
        
        # order of last line above reversed to handle numpy bug preventing dot product from dense to sparse
        _quickPrintElbo ("M-Step: U", iteration, X, W, K, Q, F, P, T, A, omA, Y, omY, sigY, U, V, vocab, tau, sigma, expLmda, nu, lxi, s, docLen)

        # V
        #
        # Temporarily this requires that we re-order sigY until I've implemented a fortran order
        # vec transpose in Cython
        sigY = sigY.T
        V = A.T.dot(U).dot(Y).dot (la.inv ( \
            Y.T.dot(U.T).dot(U).dot(Y) \
            + vec_transpose (sigy, Q).T.dot(np.kron(I_QP, UTU).dot(vec_transpose(I_QP, Q))) \
        ))
        _quickPrintElbo ("M-Step: V", iteration, X, W, K, Q, F, P, T, A, omA, Y, omY, sigY, U, V, vocab, tau, sigma, expLmda, nu, lxi, s, docLen)
>>>>>>> e204f487

        # vocab
        #
        factor = (scaledWordCounts.T.dot(expLmda)).T # Gets materialized as a dense matrix...
        vocab *= factor
        normalizerows_ip(vocab)
        _quickPrintElbo ("M-Step: \u03A6", iteration, X, W, K, Q, F, P, T, A, omA, Y, omY, sigY, sigT, U, V, vocab, tau, sigma, expLmda, nu, lxi, s, docLen)
        
        # =============================================================
        # Handle logging of variational bound, likelihood, etc.
        # =============================================================
        if (logInterval > 0) and (iteration % logInterval == 0):
            modelState = VbSideTopicModelState (K, Q, F, P, T, A, omA, Y, omY, sigY, sigT, U, V, vocab, tau, sigma)
            queryState = VbSideTopicQueryState(expLmda, nu, lxi, s, docLen)
            
            elbo   = varBound (modelState, queryState, X, W, None, XAT, XTX, VTV=VTV, UTU=UTU)
            likely = log_likelihood(modelState, X, W, queryState) #recons_error(modelState, X, W, queryState)
                
            elbos[iteration / logInterval] = elbo
            iters[iteration / logInterval] = iteration
            likes[iteration / logInterval] = likely
            print ("Iteration %5d  ELBO %15f   Log-Likelihood %15f" % (iteration, elbo, likely))
        
        if (plotInterval > 0) and (iteration % plotInterval == 0) and (iteration > 0):
            plot_bound(iters, elbos, likes)
            
#        if (iteration % 10 == 0) and (iteration > 0):
#            print ("\n\nOmega_Y[0,:] = " + str(omY[0,:]))
#            print ("Sigma_Y[0,:] = " + str(sigY[0,:]))
            
    
    # Right before we end, plot the evoluation of the bound and likelihood
    # if we've been asked to do so.
    if plotInterval > 0:
        plot_bound(iters, elbos, likes)
    
    return VbSideTopicModelState (K, Q, F, P, T, A, omA, Y, omY, sigY, U, V, vocab, tau, sigma), \
           VbSideTopicQueryState (expLmda, nu, lxi, s, docLen)


def varBound (modelState, queryState, X, W, lnVocab = None, XAT=None, XTX = None, scaledWordCounts = None, VTV = None, UTU = None):
    '''
    For a current state of the model, and the query, for given inputs, outputs the variational
    lower-bound.
    
    Params
    
    modelState - the state of the model currently
    queryState - the state of the query currently
    X          - the DxF matrix of features we're querying on, where D is the number of documents
    W          - the DxT matrix of words ("terms") we're querying on
    Z          - if this has already been calculated, it can be passed in. If not, we
                 recalculate it from the model and query states. Z is the DxKxT tensor which
                 for each document D and term T gives the proportion of those terms assigned
                 to topic K
    vocab      - the KxV matrix of the vocabulary distribution
    XAT        - DxK dot product of XA', recalculated if not provided, where X is DxF and A' is FxK
    XTX        - dot product of X-transpose and X, recalculated if not provided.
    
    Returns
        The (positive) variational lower bound
    '''
    
    # Unpack the model and query state tuples for ease of use and maybe speed improvements
    modelState = VbSideTopicModelState(modelState.K, modelState.Q, modelState.F, modelState.P, modelState.T, modelState.A, modelState.varA, modelState.Y, np.eye(modelState.P), modelState.sigY, modelState.U, modelState.V, modelState.vocab, modelState.tau, modelState.sigma)
    
    result = varBoundUyv(modelState, queryState, X, W, lnVocab, XAT, XTX, scaledWordCounts, VTV=VTV, UTU=UTU)
    
    # Eliminate the effect of the incorrect entropy calculation
    result -= (modelState.P-1)/2.0 * np.log(la.det(modelState.sigY))
    
    return result


def newVbModelState(K, Q, F, P, T):
    '''
    Creates a new model state object for a topic model based on side-information. This state
    contains all parameters that o§nce trained can be kept fixed for querying.
    
    The parameters are
    
    K - the number of topics
    Q - the number of latent topics, Q << K
    F - the number of features
    P - the number of latent features in the projected space, P << F
    T - the number of terms in the vocabulary
    
    The returned object will contain K, Q, F, P and T and also
    
    A      - the mean of the KxF matrix mapping F features to K topics. 
    varA   - a vector containing the variance over the F features of the distribution over A
    Y      - the latent space which is mixed by U and V into the observed space
    omY    - the row variance of the distribution over Y
    sigY   - the column variance of the distribution over Y
    U      - the KxQ transformation from the K dimensional observed topic space to the
             Q-dimensional topic space
    V      - the FxP transformation from the F-dimensinal observed features space to the
             latent P-dimensional feature-space
    vocab  - The K x V matrix of vocabulary distributions.
    tau    - the row variance of A is tau^2 I_K
    sigma  - the variance in the estimation of the topic memberships. lambda ~ N(A'x, sigma^2I)
    '''
    
    modelState = newVbModelStateUyv(K, Q, F, P, T)
    sigY = np.identity(Q*P, DTYPE)
    
    return VbSideTopicModelState(modelState.K, modelState.Q, modelState.F, modelState.P, modelState.T, modelState.A, modelState.varA, modelState.Y, modelState.omY, sigY, modelState.U, modelState.V, modelState.vocab, modelState.tau, modelState.sigma)

<|MERGE_RESOLUTION|>--- conflicted
+++ resolved
@@ -161,13 +161,8 @@
         sigy = la.inv(I_QP + overTsqSsq * np.kron(VTV, UTU))
         _quickPrintElbo ("E-Step: q(Y) [sigY]", iteration, X, W, K, Q, F, P, T, A, omA, Y, omY, sigY, sigT, U, V, vocab, tau, sigma, expLmda, nu, lxi, s, docLen)
         
-<<<<<<< HEAD
-        Y = overTsqSsq * sigy.dot(vec(U.T.dot(A).dot(V)))
+        Y = mu0 + np.reshape (overTsqSsq * sigy.dot(vec(U.T.dot(A).dot(V))), (Q,P), order='F')
         _quickPrintElbo ("E-Step: q(Y) [Mean]", iteration, X, W, K, Q, F, P, T, A, omA, Y, omY, sigY, sigT, U, V, vocab, tau, sigma, expLmda, nu, lxi, s, docLen)
-=======
-        Y = mu0 + np.reshape (overTsqSsq * sigy.dot(vec(U.T.dot(A).dot(V))), (Q,P), order='F')
-        _quickPrintElbo ("E-Step: q(Y) [Mean]", iteration, X, W, K, Q, F, P, T, A, omA, Y, omY, sigY, U, V, vocab, tau, sigma, expLmda, nu, lxi, s, docLen)
->>>>>>> e204f487
         
         # A 
         #
@@ -203,18 +198,6 @@
         # =============================================================
                
         # U
-<<<<<<< HEAD
-        # 
-        U = A.dot(V).dot(Y.T).dot (la.inv( \
-                Y.T.dot(U.T).dot(U).dot(Y) + \
-        ))
-        _quickPrintElbo ("M-Step: U", iteration, X, W, K, Q, F, P, T, A, omA, Y, omY, sigY, sigT, U, V, vocab, tau, sigma, expLmda, nu, lxi, s, docLen)
-
-        # V
-        # 
-        V = A.T.dot(U).dot(Y).dot (la.inv(Y.T.dot(U.T).dot(U).dot(Y) + np.trace(sigY.dot(U.T).dot(U)) * omY))
-        _quickPrintElbo ("M-Step: V", iteration, X, W, K, Q, F, P, T, A, omA, Y, omY, sigY, sigT, U, V, vocab, tau, sigma, expLmda, nu, lxi, s, docLen)
-=======
         #
         try: 
             U = A.dot(V).dot(Y.T).dot (la.inv( \
@@ -226,7 +209,7 @@
             print ("Ruh-ro")
         
         # order of last line above reversed to handle numpy bug preventing dot product from dense to sparse
-        _quickPrintElbo ("M-Step: U", iteration, X, W, K, Q, F, P, T, A, omA, Y, omY, sigY, U, V, vocab, tau, sigma, expLmda, nu, lxi, s, docLen)
+        _quickPrintElbo ("M-Step: U", iteration, X, W, K, Q, F, P, T, A, omA, Y, omY, sigY, sigT, U, V, vocab, tau, sigma, expLmda, nu, lxi, s, docLen)
 
         # V
         #
@@ -237,8 +220,7 @@
             Y.T.dot(U.T).dot(U).dot(Y) \
             + vec_transpose (sigy, Q).T.dot(np.kron(I_QP, UTU).dot(vec_transpose(I_QP, Q))) \
         ))
-        _quickPrintElbo ("M-Step: V", iteration, X, W, K, Q, F, P, T, A, omA, Y, omY, sigY, U, V, vocab, tau, sigma, expLmda, nu, lxi, s, docLen)
->>>>>>> e204f487
+        _quickPrintElbo ("M-Step: V", iteration, X, W, K, Q, F, P, T, A, omA, Y, omY, sigY, sigT, U, V, vocab, tau, sigma, expLmda, nu, lxi, s, docLen)
 
         # vocab
         #
