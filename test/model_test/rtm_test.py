--- conflicted
+++ resolved
@@ -45,11 +45,7 @@
         K = 16
         model      = rtm.newModelAtRandom(data, K, dtype=dtype)
         queryState = rtm.newQueryState(data, model)
-<<<<<<< HEAD
         trainPlan  = rtm.newTrainPlan(iterations=20, logFrequency=3, fastButInaccurate=False, debug=True)
-=======
-        trainPlan  = rtm.newTrainPlan(iterations=10, logFrequency=2, fastButInaccurate=False, debug=True)
->>>>>>> fd8990fb
 
         # Train the model, and the immediately save the result to a file for subsequent inspection
         model, query, (bndItrs, bndVals, bndLikes) = rtm.train (data, model, queryState, trainPlan)
