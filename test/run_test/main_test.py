--- conflicted
+++ resolved
@@ -12,11 +12,8 @@
 from run.main import run, ModelNames, \
     Rtm, LdaGibbs, LdaVb, Mtm, Mtm2, StmYvBohning, StmYvBouchard, \
     CtmBohning, CtmBouchard, Dmr, StmYvBohningFakeOnline, Lro, \
-<<<<<<< HEAD
-    SimLda, SimTfIdf, LdaSvb, MomEm, MomGibbs, LdaCvb, LdaCvbZero
-=======
-    SimLda, SimTfIdf, StmUyvBohning
->>>>>>> 92b6b1d4
+    SimLda, SimTfIdf, LdaSvb, StmUyvBohning, MomEm, MomGibbs, LdaCvb, LdaCvbZero
+
 from model.evals import Perplexity, MeanAveragePrecAllDocs, \
     MeanPrecRecAtMAllDocs, HashtagPrecAtM, LroMeanPrecRecAtMAllDocs, \
     LroMeanPrecRecAtMFeatSplit
@@ -162,34 +159,18 @@
         sgd_setups = [(b,r,f) for b in [1, 5, 10, 100] for r in [1, 10, 30] for f in [0.6, 0.75, 0.9]]
 
         Folds, ExecutedFoldCount = 5,5
-<<<<<<< HEAD
-        K,P = 50, 50
-        TrainIters, QueryIters, LogFreq = 500,50,1
-        PriorCov = 0.001
-        VocabPrior = 1
-        Debug = True
-
-
-=======
         K,P,Q = 50, 150, 20
         TrainIters, QueryIters, LogFreq = 600, 500, 50
 
         PriorCov = 1
         VocabPrior = 5
         Debug = False
->>>>>>> 92b6b1d4
 
         modelFileses = []
-<<<<<<< HEAD
         for DataSetName in [Reuters]:
             for k in [20]:
                 #for (BatchSize, RetardationRate, ForgettingRate) in sgd_setups:
                 for modelName in [ MomGibbs ]:
-=======
-        for DataSetName in [ TweetsFreq ]:
-            for k in [50]:
-                for modelName in [ StmUyvBohning ]:
->>>>>>> 92b6b1d4
                     cmdline = '' \
                             +(' --debug '          + str(Debug) if Debug else "") \
                             + ' --model '          + modelName \
@@ -199,12 +180,9 @@
                             + ' --num-lat-topics ' + str(Q) \
                             + ' --log-freq '       + str(LogFreq)       \
                             + ' --eval '           + Perplexity  \
-<<<<<<< HEAD
                             + ' --gradient-batch-size '       + str(BatchSize) \
                             + ' --gradient-rate-retardation ' + str(RetardationRate) \
                             + ' --gradient-forgetting-rate '  + str(ForgettingRate) \
-=======
->>>>>>> 92b6b1d4
                             + ' --iters '          + str(TrainIters)      \
                             + ' --query-iters '    + str(QueryIters)      \
                             + ' --folds '          + str(Folds)      \
@@ -217,7 +195,6 @@
                             + ' --feat-var '       + str(PriorCov) \
                             + ' --lat-topic-var '  + str(PriorCov) \
                             + ' --lat-feat-var '   + str(PriorCov) \
-<<<<<<< HEAD
                             + ' --vocab-prior '    + str(VocabPrior)
                             # + ' --out-model '      + '/Users/bryanfeeney/Desktop/acl-out-tm' \
         #                    + ' --feats-mask '     + FeatsMask[DataSetName] \
@@ -226,16 +203,6 @@
         #                    + ' --words '          + '/Users/bryanfeeney/Desktop/NIPS-from-pryor-Sep15/W_ar.pkl'
         #                    + ' --words '          + '/Users/bryanfeeney/Desktop/Dataset-Sep-2014/words.pkl' \
         #                    + ' --feats '          + '/Users/bryanfeeney/Desktop/Dataset-Sep-2014/side.pkl'
-=======
-                            + ' --vocab-prior '    + str(VocabPrior) \
-                            + ' --out-model '      + '/Users/bryanfeeney/Desktop/acl-out-tm' \
-                            # + ' --feats-mask '     + FeatsMask[DataSetName] \
-                            # + ' --lda-model '      + PreBuiltVbTopics[DataSetName][k]
-        #                     + ' --words '          + '/Users/bryanfeeney/Dropbox/Datasets/ACL/words.pkl' \
-        #                     + ' --words '          + '/Users/bryanfeeney/Desktop/NIPS-from-pryor-Sep15/W_ar.pkl'
-        #                      + ' --words '          + '/Users/bryanfeeney/Desktop/Dataset-Sep-2014/words.pkl' \
-        #                      + ' --feats '          + '/Users/bryanfeeney/Desktop/Dataset-Sep-2014/side.pkl'
->>>>>>> 92b6b1d4
         #                    + ' --words '          + wordsFile \
         #                    + ' --feats '          + featsFile
         #                    + ' --words '          + '/Users/bryanfeeney/Desktop/Tweets600/words-by-author.pkl' \
